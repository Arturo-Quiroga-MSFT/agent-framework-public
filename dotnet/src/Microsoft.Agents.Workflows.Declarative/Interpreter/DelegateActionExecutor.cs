﻿// Copyright (c) Microsoft. All rights reserved.

using System.Diagnostics;
using System.Threading;
using System.Threading.Tasks;
using Microsoft.Agents.Workflows.Declarative.Extensions;
using Microsoft.Agents.Workflows.Declarative.PowerFx;

namespace Microsoft.Agents.Workflows.Declarative.Kit;

internal delegate ValueTask DelegateAction<TMessage>(IWorkflowContext context, TMessage message, CancellationToken cancellationToken) where TMessage : notnull;

<<<<<<< HEAD
internal sealed class DelegateActionExecutor : Executor<ActionExecutorResult>
=======
internal sealed class DelegateActionExecutor(string actionId, WorkflowFormulaState state, DelegateAction<ExecutorResultMessage>? action = null, bool emitResult = true)
    : DelegateActionExecutor<ExecutorResultMessage>(actionId, state, action, emitResult)
>>>>>>> fb513c38
{
    public override ValueTask HandleAsync(ExecutorResultMessage message, IWorkflowContext context)
    {
        Debug.WriteLine($"RESULT #{this.Id} - {message.Result ?? "(null)"}");

        return base.HandleAsync(message, context);
    }
}

internal class DelegateActionExecutor<TMessage> : Executor<TMessage> where TMessage : notnull
{
    private readonly WorkflowFormulaState _state;
    private readonly DelegateAction<TMessage>? _action;
    private readonly bool _emitResult;

    public DelegateActionExecutor(string actionId, WorkflowFormulaState state, DelegateAction<TMessage>? action = null, bool emitResult = true)
        : base(actionId)
    {
        this._state = state;
        this._action = action;
        this._emitResult = emitResult;
    }

<<<<<<< HEAD
    public override async ValueTask HandleAsync(ActionExecutorResult message, IWorkflowContext context)
=======
    public override async ValueTask HandleAsync(TMessage message, IWorkflowContext context)
>>>>>>> fb513c38
    {
        if (this._action is not null)
        {
            await this._action.Invoke(new DeclarativeWorkflowContext(context, this._state), message, default).ConfigureAwait(false);
        }

<<<<<<< HEAD
        await context.SendMessageAsync(new ActionExecutorResult(this.Id)).ConfigureAwait(false);
=======
        if (this._emitResult)
        {
            await context.SendResultMessageAsync(this.Id).ConfigureAwait(false);
        }
>>>>>>> fb513c38
    }
}<|MERGE_RESOLUTION|>--- conflicted
+++ resolved
@@ -6,16 +6,12 @@
 using Microsoft.Agents.Workflows.Declarative.Extensions;
 using Microsoft.Agents.Workflows.Declarative.PowerFx;
 
-namespace Microsoft.Agents.Workflows.Declarative.Kit;
+namespace Microsoft.Agents.Workflows.Declarative.Interpreter;
 
 internal delegate ValueTask DelegateAction<TMessage>(IWorkflowContext context, TMessage message, CancellationToken cancellationToken) where TMessage : notnull;
 
-<<<<<<< HEAD
-internal sealed class DelegateActionExecutor : Executor<ActionExecutorResult>
-=======
 internal sealed class DelegateActionExecutor(string actionId, WorkflowFormulaState state, DelegateAction<ExecutorResultMessage>? action = null, bool emitResult = true)
     : DelegateActionExecutor<ExecutorResultMessage>(actionId, state, action, emitResult)
->>>>>>> fb513c38
 {
     public override ValueTask HandleAsync(ExecutorResultMessage message, IWorkflowContext context)
     {
@@ -39,24 +35,16 @@
         this._emitResult = emitResult;
     }
 
-<<<<<<< HEAD
-    public override async ValueTask HandleAsync(ActionExecutorResult message, IWorkflowContext context)
-=======
     public override async ValueTask HandleAsync(TMessage message, IWorkflowContext context)
->>>>>>> fb513c38
     {
         if (this._action is not null)
         {
             await this._action.Invoke(new DeclarativeWorkflowContext(context, this._state), message, default).ConfigureAwait(false);
         }
 
-<<<<<<< HEAD
-        await context.SendMessageAsync(new ActionExecutorResult(this.Id)).ConfigureAwait(false);
-=======
         if (this._emitResult)
         {
             await context.SendResultMessageAsync(this.Id).ConfigureAwait(false);
         }
->>>>>>> fb513c38
     }
 }