--- conflicted
+++ resolved
@@ -106,15 +106,6 @@
         state.Set(Names.ConversationId, FormulaValue.New(conversationId), VariableScopeNames.System);
     }
 
-<<<<<<< HEAD
-    public static FormulaValue GetInternalConversationId(this WorkflowFormulaState state) =>
-        state.Get(Names.InternalId, VariableScopeNames.System);
-
-    public static void SetInternalConversationId(this WorkflowFormulaState state, string conversationId) =>
-        state.Set(Names.InternalId, FormulaValue.New(conversationId), VariableScopeNames.System);
-
-=======
->>>>>>> fb513c38
     public static void SetLastMessage(this WorkflowFormulaState state, ChatMessage message)
     {
         state.Set(Names.LastMessage, message.ToRecord(), VariableScopeNames.System);
