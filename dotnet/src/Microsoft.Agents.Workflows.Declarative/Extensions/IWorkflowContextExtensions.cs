﻿// Copyright (c) Microsoft. All rights reserved.

using System.Threading;
using System.Threading.Tasks;
using Microsoft.Agents.Workflows.Declarative.Interpreter;
using Microsoft.Agents.Workflows.Declarative.Kit;
using Microsoft.Agents.Workflows.Declarative.PowerFx;
using Microsoft.Bot.ObjectModel;
using Microsoft.PowerFx.Types;
using Microsoft.Shared.Diagnostics;

namespace Microsoft.Agents.Workflows.Declarative.Extensions;

internal static class IWorkflowContextExtensions
{
    public static ValueTask RaiseInvocationEventAsync(this IWorkflowContext context, DialogAction action, string? priorEventId = null) =>
        context.AddEventAsync(new DeclarativeActionInvokedEvent(action, priorEventId));

    public static ValueTask RaiseCompletionEventAsync(this IWorkflowContext context, DialogAction action) =>
        context.AddEventAsync(new DeclarativeActionCompletedEvent(action));

    public static ValueTask SendResultMessageAsync(this IWorkflowContext context, string id, object? result = null, CancellationToken cancellationToken = default) =>
        context.SendMessageAsync(new ActionExecutorResult(id, result));

    public static ValueTask QueueStateResetAsync(this IWorkflowContext context, PropertyPath variablePath) =>
        context.QueueStateUpdateAsync(Throw.IfNull(variablePath.VariableName), UnassignedValue.Instance, Throw.IfNull(variablePath.NamespaceAlias));

    public static ValueTask QueueStateUpdateAsync<TValue>(this IWorkflowContext context, PropertyPath variablePath, TValue? value) =>
        context.QueueStateUpdateAsync(Throw.IfNull(variablePath.VariableName), value, Throw.IfNull(variablePath.NamespaceAlias));

    public static ValueTask QueueSystemUpdateAsync<TValue>(this IWorkflowContext context, string key, TValue? value) =>
        DeclarativeContext(context).QueueSystemUpdateAsync(key, value);

    public static FormulaValue ReadState(this IWorkflowContext context, PropertyPath variablePath) =>
        context.ReadState(Throw.IfNull(variablePath.VariableName), Throw.IfNull(variablePath.NamespaceAlias));

    public static FormulaValue ReadState(this IWorkflowContext context, string key, string? scopeName = null) =>
        DeclarativeContext(context).State.Get(key, scopeName);

    public static async ValueTask QueueConversationUpdateAsync(this IWorkflowContext context, string conversationId)
    {
        RecordValue conversation = (RecordValue)context.ReadState(SystemScope.Names.Conversation, VariableScopeNames.System);
        conversation.UpdateField("Id", FormulaValue.New(conversationId));
        await context.QueueSystemUpdateAsync(SystemScope.Names.Conversation, conversation).ConfigureAwait(false);
        await context.QueueSystemUpdateAsync(SystemScope.Names.ConversationId, FormulaValue.New(conversationId)).ConfigureAwait(false);

        await context.AddEventAsync(new ConversationUpdateEvent(conversationId)).ConfigureAwait(false);
    }

<<<<<<< HEAD
=======
    // Ensure "System.Conversation.Id" and "System.ConversationId" are properly initialized when referenced.
    public static async ValueTask EnsureWorkflowConversationAsync(this IWorkflowContext context, WorkflowAgentProvider agentProvider, StringExpression expression, CancellationToken cancellationToken)
    {
        if (expression.IsVariableReference &&
            expression.VariableReference.IsVariableReferenceWithScope(VariableNamespace.System, out string? variableName))
        {
            if (string.Equals(variableName, SystemScope.Names.Conversation, StringComparison.Ordinal) ||
                string.Equals(variableName, SystemScope.Names.ConversationId, StringComparison.Ordinal))
            {
                FormulaValue variableValue = context.ReadState(SystemScope.Names.ConversationId, VariableScopeNames.System);
                if (variableValue is BlankValue)
                {
                    string conversationId = await agentProvider.CreateConversationAsync(cancellationToken).ConfigureAwait(false);
                    await context.QueueConversationUpdateAsync(conversationId).ConfigureAwait(false);
                }
            }
        }
    }

>>>>>>> 4d638998
    private static DeclarativeWorkflowContext DeclarativeContext(IWorkflowContext context)
    {
        if (context is not DeclarativeWorkflowContext declarativeContext)
        {
            throw new DeclarativeActionException($"Invalid workflow context: {context.GetType().Name}.");
        }

        return declarativeContext;
    }
}<|MERGE_RESOLUTION|>--- conflicted
+++ resolved
@@ -47,28 +47,6 @@
         await context.AddEventAsync(new ConversationUpdateEvent(conversationId)).ConfigureAwait(false);
     }
 
-<<<<<<< HEAD
-=======
-    // Ensure "System.Conversation.Id" and "System.ConversationId" are properly initialized when referenced.
-    public static async ValueTask EnsureWorkflowConversationAsync(this IWorkflowContext context, WorkflowAgentProvider agentProvider, StringExpression expression, CancellationToken cancellationToken)
-    {
-        if (expression.IsVariableReference &&
-            expression.VariableReference.IsVariableReferenceWithScope(VariableNamespace.System, out string? variableName))
-        {
-            if (string.Equals(variableName, SystemScope.Names.Conversation, StringComparison.Ordinal) ||
-                string.Equals(variableName, SystemScope.Names.ConversationId, StringComparison.Ordinal))
-            {
-                FormulaValue variableValue = context.ReadState(SystemScope.Names.ConversationId, VariableScopeNames.System);
-                if (variableValue is BlankValue)
-                {
-                    string conversationId = await agentProvider.CreateConversationAsync(cancellationToken).ConfigureAwait(false);
-                    await context.QueueConversationUpdateAsync(conversationId).ConfigureAwait(false);
-                }
-            }
-        }
-    }
-
->>>>>>> 4d638998
     private static DeclarativeWorkflowContext DeclarativeContext(IWorkflowContext context)
     {
         if (context is not DeclarativeWorkflowContext declarativeContext)
