﻿// Copyright (c) Microsoft. All rights reserved.

using System;
using System.Threading;
using System.Threading.Tasks;
<<<<<<< HEAD
using Microsoft.Agents.Workflows.Declarative.Kit;
=======
using Microsoft.Agents.Workflows.Declarative.Extensions;
using Microsoft.Agents.Workflows.Declarative.Interpreter;
>>>>>>> fb513c38
using Microsoft.Agents.Workflows.Declarative.PowerFx;
using Microsoft.Bot.ObjectModel;
using Microsoft.Bot.ObjectModel.Abstractions;

namespace Microsoft.Agents.Workflows.Declarative.ObjectModel;

internal sealed class ConditionGroupExecutor : DeclarativeActionExecutor<ConditionGroup>
{
    public static class Steps
    {
        public static string Item(ConditionGroup model, ConditionItem conditionItem)
        {
            if (conditionItem.Id is not null)
            {
                return conditionItem.Id;
            }
            int index = model.Conditions.IndexOf(conditionItem);
            return $"{model.Id}_Items{index}";
        }

        public static string Else(ConditionGroup model) => model.ElseActions.Id.Value ?? $"{model.Id}_Else";
    }

    public ConditionGroupExecutor(ConditionGroup model, WorkflowFormulaState state)
        : base(model, state)
    {
    }

    protected override bool IsDiscreteAction => false;

    public bool IsMatch(ConditionItem conditionItem, object? message)
    {
<<<<<<< HEAD
        if (result is not ActionExecutorResult message)
        {
            return false;
        }

        return string.Equals(Steps.Item(this.Model, conditionItem), message.Result as string, StringComparison.Ordinal);
=======
        ExecutorResultMessage executorMessage = ExecutorResultMessage.ThrowIfNot(message);
        return string.Equals(Steps.Item(this.Model, conditionItem), executorMessage.Result as string, StringComparison.Ordinal);
>>>>>>> fb513c38
    }

    public bool IsElse(object? message)
    {
<<<<<<< HEAD
        if (result is not ActionExecutorResult message)
        {
            return false;
        }

        return string.Equals(Steps.Else(this.Model), message.Result as string, StringComparison.Ordinal);
=======
        ExecutorResultMessage executorMessage = ExecutorResultMessage.ThrowIfNot(message);
        return string.Equals(Steps.Else(this.Model), executorMessage.Result as string, StringComparison.Ordinal);
>>>>>>> fb513c38
    }

#pragma warning disable CS1998 // Async method lacks 'await' operators and will run synchronously
    protected override async ValueTask<object?> ExecuteAsync(IWorkflowContext context, CancellationToken cancellationToken)
#pragma warning restore CS1998 // Async method lacks 'await' operators and will run synchronously
    {
        for (int index = 0; index < this.Model.Conditions.Length; ++index)
        {
            ConditionItem conditionItem = this.Model.Conditions[index];
            if (conditionItem.Condition is null)
            {
                continue; // Skip if no condition is defined
            }

            EvaluationResult<bool> expressionResult = this.State.Evaluator.GetValue(conditionItem.Condition);
            if (expressionResult.Value)
            {
                return Steps.Item(this.Model, conditionItem);
            }
        }

        return Steps.Else(this.Model);
    }

    public async ValueTask DoneAsync(IWorkflowContext context, ExecutorResultMessage _, CancellationToken cancellationToken)
    {
        await context.RaiseCompletionEventAsync(this.Model).ConfigureAwait(false);
    }
}<|MERGE_RESOLUTION|>--- conflicted
+++ resolved
@@ -3,12 +3,8 @@
 using System;
 using System.Threading;
 using System.Threading.Tasks;
-<<<<<<< HEAD
-using Microsoft.Agents.Workflows.Declarative.Kit;
-=======
 using Microsoft.Agents.Workflows.Declarative.Extensions;
 using Microsoft.Agents.Workflows.Declarative.Interpreter;
->>>>>>> fb513c38
 using Microsoft.Agents.Workflows.Declarative.PowerFx;
 using Microsoft.Bot.ObjectModel;
 using Microsoft.Bot.ObjectModel.Abstractions;
@@ -41,32 +37,14 @@
 
     public bool IsMatch(ConditionItem conditionItem, object? message)
     {
-<<<<<<< HEAD
-        if (result is not ActionExecutorResult message)
-        {
-            return false;
-        }
-
-        return string.Equals(Steps.Item(this.Model, conditionItem), message.Result as string, StringComparison.Ordinal);
-=======
         ExecutorResultMessage executorMessage = ExecutorResultMessage.ThrowIfNot(message);
         return string.Equals(Steps.Item(this.Model, conditionItem), executorMessage.Result as string, StringComparison.Ordinal);
->>>>>>> fb513c38
     }
 
     public bool IsElse(object? message)
     {
-<<<<<<< HEAD
-        if (result is not ActionExecutorResult message)
-        {
-            return false;
-        }
-
-        return string.Equals(Steps.Else(this.Model), message.Result as string, StringComparison.Ordinal);
-=======
         ExecutorResultMessage executorMessage = ExecutorResultMessage.ThrowIfNot(message);
         return string.Equals(Steps.Else(this.Model), executorMessage.Result as string, StringComparison.Ordinal);
->>>>>>> fb513c38
     }
 
 #pragma warning disable CS1998 // Async method lacks 'await' operators and will run synchronously
