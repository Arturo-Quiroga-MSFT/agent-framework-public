﻿// Copyright (c) Microsoft. All rights reserved.

using System.Diagnostics;
using System.Threading;
using System.Threading.Tasks;
using Microsoft.Agents.Workflows.Declarative.Extensions;
using Microsoft.Agents.Workflows.Declarative.Interpreter;
using Microsoft.Agents.Workflows.Declarative.PowerFx;
using Microsoft.Bot.ObjectModel;
using Microsoft.Shared.Diagnostics;

namespace Microsoft.Agents.Workflows.Declarative.ObjectModel;

internal sealed class ResetVariableExecutor(ResetVariable model, WorkflowFormulaState state) :
    DeclarativeActionExecutor<ResetVariable>(model, state)
{
    protected override async ValueTask<object?> ExecuteAsync(IWorkflowContext context, CancellationToken cancellationToken)
    {
<<<<<<< HEAD
        PropertyPath variablePath = Throw.IfNull(this.Model.Variable, $"{nameof(this.Model)}.{nameof(model.Variable)}");
        await context.QueueStateResetAsync(variablePath).ConfigureAwait(false);
=======
        Throw.IfNull(this.Model.Variable, $"{nameof(this.Model)}.{nameof(model.Variable)}");

        this.State.Reset(this.Model.Variable);
>>>>>>> 1dba779f
        Debug.WriteLine(
            $"""
            STATE: {this.GetType().Name} [{this.Id}]
             NAME: {this.Model.Variable}
            """);

        return default;
    }
}<|MERGE_RESOLUTION|>--- conflicted
+++ resolved
@@ -16,14 +16,8 @@
 {
     protected override async ValueTask<object?> ExecuteAsync(IWorkflowContext context, CancellationToken cancellationToken)
     {
-<<<<<<< HEAD
-        PropertyPath variablePath = Throw.IfNull(this.Model.Variable, $"{nameof(this.Model)}.{nameof(model.Variable)}");
-        await context.QueueStateResetAsync(variablePath).ConfigureAwait(false);
-=======
         Throw.IfNull(this.Model.Variable, $"{nameof(this.Model)}.{nameof(model.Variable)}");
-
-        this.State.Reset(this.Model.Variable);
->>>>>>> 1dba779f
+        await context.QueueStateResetAsync(this.Model.Variable).ConfigureAwait(false);
         Debug.WriteLine(
             $"""
             STATE: {this.GetType().Name} [{this.Id}]
