﻿// Copyright (c) Microsoft. All rights reserved.

using System.Collections.Generic;
using System.Threading;
using System.Threading.Tasks;
using Microsoft.Agents.Workflows.Declarative.Extensions;
using Microsoft.Agents.Workflows.Declarative.Interpreter;
using Microsoft.Agents.Workflows.Declarative.PowerFx;
using Microsoft.Bot.ObjectModel;
using Microsoft.Extensions.AI;
using Microsoft.Shared.Diagnostics;

namespace Microsoft.Agents.Workflows.Declarative.ObjectModel;

internal sealed class AddConversationMessageExecutor(AddConversationMessage model, WorkflowAgentProvider agentProvider, WorkflowFormulaState state) :
    DeclarativeActionExecutor<AddConversationMessage>(model, state)
{
    protected override async ValueTask<object?> ExecuteAsync(IWorkflowContext context, CancellationToken cancellationToken)
    {
        StringExpression conversationExpression = Throw.IfNull(this.Model.ConversationId, $"{nameof(this.Model)}.{nameof(this.Model.ConversationId)}");
        string conversationId = this.Evaluator.GetValue(conversationExpression).Value;

        ChatMessage newMessage = new(this.Model.Role.Value.ToChatRole(), [.. this.GetContent()]) { AdditionalProperties = this.GetMetadata() };

        await agentProvider.CreateMessageAsync(conversationId, newMessage, cancellationToken).ConfigureAwait(false);

        await this.AssignAsync(this.Model.Message?.Path, newMessage.ToRecord(), context).ConfigureAwait(false);

        return default;
    }

    private IEnumerable<AIContent> GetContent()
    {
        foreach (AddConversationMessageContent content in this.Model.Content)
        {
            AIContent? messageContent = content.Type.Value.ToContent(this.Engine.Format(content.Value));
            if (messageContent is not null)
            {
                yield return messageContent;
            }
        }
    }

<<<<<<< HEAD
    private ChatRole GetRole()
    {
        if (this.Model.Role is null)
        {
            return ChatRole.User;
        }

        AgentMessageRoleWrapper roleWrapper = this.Evaluator.GetValue(this.Model.Role).Value;

        return roleWrapper.Value.ToChatRole();
    }

=======
>>>>>>> 0f913bcd
    private AdditionalPropertiesDictionary? GetMetadata()
    {
        if (this.Model.Metadata is null)
        {
            return null;
        }

        RecordDataValue? metadataValue = this.Evaluator.GetValue(this.Model.Metadata).Value;

        return metadataValue.ToMetadata();
    }
}<|MERGE_RESOLUTION|>--- conflicted
+++ resolved
@@ -41,21 +41,6 @@
         }
     }
 
-<<<<<<< HEAD
-    private ChatRole GetRole()
-    {
-        if (this.Model.Role is null)
-        {
-            return ChatRole.User;
-        }
-
-        AgentMessageRoleWrapper roleWrapper = this.Evaluator.GetValue(this.Model.Role).Value;
-
-        return roleWrapper.Value.ToChatRole();
-    }
-
-=======
->>>>>>> 0f913bcd
     private AdditionalPropertiesDictionary? GetMetadata()
     {
         if (this.Model.Metadata is null)
