--- conflicted
+++ resolved
@@ -81,13 +81,8 @@
 
                 RecordValue conversation = (RecordValue)context.ReadState(SystemScope.Names.Conversation, VariableScopeNames.System);
                 conversation.UpdateField("Id", FormulaValue.New(conversationId));
-<<<<<<< HEAD
-                await context.QueueStateUpdateAsync(SystemScope.Names.Conversation, conversation, VariableScopeNames.System).ConfigureAwait(false);
-                await context.QueueStateUpdateAsync(SystemScope.Names.ConversationId, FormulaValue.New(conversationId), VariableScopeNames.System).ConfigureAwait(false);
-=======
                 await context.QueueSystemUpdateAsync(SystemScope.Names.Conversation, conversation).ConfigureAwait(false);
                 await context.QueueSystemUpdateAsync(SystemScope.Names.ConversationId, FormulaValue.New(conversationId)).ConfigureAwait(false);
->>>>>>> 06827e9f
 
                 await context.AddEventAsync(new ConversationUpdateEvent(conversationId)).ConfigureAwait(false);
             }
