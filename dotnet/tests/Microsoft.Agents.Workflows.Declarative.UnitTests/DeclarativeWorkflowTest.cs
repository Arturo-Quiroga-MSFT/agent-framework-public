--- conflicted
+++ resolved
@@ -288,7 +288,6 @@
         }
         this.WorkflowEventCounts = this.WorkflowEvents.GroupBy(e => e.GetType()).ToDictionary(e => e.Key, e => e.Count());
     }
-<<<<<<< HEAD
 
     private static Mock<WorkflowAgentProvider> CreateMockProvider()
     {
@@ -305,6 +304,4 @@
         public override async ValueTask HandleAsync(string message, IWorkflowContext context) =>
             await context.SendMessageAsync($"{this.Id}: {DateTime.UtcNow:t}").ConfigureAwait(false);
     }
-=======
->>>>>>> 4d638998
 }