--- conflicted
+++ resolved
@@ -14,33 +14,21 @@
 public sealed class DeclarativeWorkflowModelTest(ITestOutputHelper output) : WorkflowTest(output)
 {
     [Fact]
-<<<<<<< HEAD
     public void GetDepthForDefault()
-=======
-    public async Task GetDepthForDefaultAsync()
->>>>>>> 1dba779f
     {
         DeclarativeWorkflowModel model = new(CreateExecutor("root"));
         Assert.Equal(0, model.GetDepth(null));
     }
 
     [Fact]
-<<<<<<< HEAD
     public void GetDepthForMissingNode()
-=======
-    public async Task GetDepthForMissingNodeAsync()
->>>>>>> 1dba779f
     {
         DeclarativeWorkflowModel model = new(CreateExecutor("root"));
         Assert.Throws<DeclarativeModelException>(() => model.GetDepth("missing"));
     }
 
     [Fact]
-<<<<<<< HEAD
     public void ConnectMissingNode()
-=======
-    public async Task ConnectMissingNodeAsync()
->>>>>>> 1dba779f
     {
         TestExecutor rootExecutor = CreateExecutor("root");
         DeclarativeWorkflowModel model = new(rootExecutor);
@@ -50,33 +38,21 @@
     }
 
     [Fact]
-<<<<<<< HEAD
     public void AddToMissingParent()
-=======
-    public async Task AddToMissingParentAsync()
->>>>>>> 1dba779f
     {
         DeclarativeWorkflowModel model = new(CreateExecutor("root"));
         Assert.Throws<DeclarativeModelException>(() => model.AddNode(CreateExecutor("next"), "missing"));
     }
 
     [Fact]
-<<<<<<< HEAD
     public void LinkFromMissingSource()
-=======
-    public async Task LinkFromMissingSourceAsync()
->>>>>>> 1dba779f
     {
         DeclarativeWorkflowModel model = new(CreateExecutor("root"));
         Assert.Throws<DeclarativeModelException>(() => model.AddLink("missing", "anything"));
     }
 
     [Fact]
-<<<<<<< HEAD
     public void LocateMissingParent()
-=======
-    public async Task LocateMissingParentAsync()
->>>>>>> 1dba779f
     {
         DeclarativeWorkflowModel model = new(CreateExecutor("root"));
         Assert.Null(model.LocateParent<TestExecutor>(null));
