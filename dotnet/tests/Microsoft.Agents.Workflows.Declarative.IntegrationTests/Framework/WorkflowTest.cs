﻿// Copyright (c) Microsoft. All rights reserved.

using System;
<<<<<<< HEAD
using System.Collections.Frozen;
using System.Collections.Generic;
using System.IO;
using System.Text.Json;
using System.Text.Json.Serialization;
using System.Threading.Tasks;
using Azure.Identity;
using Microsoft.Extensions.AI;
=======
using System.Reflection;
using Microsoft.Agents.Workflows.Declarative.PowerFx;
>>>>>>> 4d638998
using Microsoft.Extensions.Configuration;
using Shared.IntegrationTests;
using Xunit.Abstractions;
using Xunit.Sdk;

namespace Microsoft.Agents.Workflows.Declarative.IntegrationTests.Framework;

/// <summary>
/// Base class for workflow tests.
/// </summary>
public abstract class WorkflowTest(ITestOutputHelper output) : IntegrationTest(output)
{
    protected abstract Task RunAndVerifyAsync<TInput>(Testcase testcase, string workflowPath, DeclarativeWorkflowOptions workflowOptions) where TInput : notnull;

    protected Task RunWorkflowAsync(string workflowPath, string testcaseFileName)
    {
        this.Output.WriteLine($"WORKFLOW: {workflowPath}");
        this.Output.WriteLine($"TESTCASE: {testcaseFileName}");

        Testcase testcase = ReadTestcase(testcaseFileName);
        IConfiguration configuration = InitializeConfig();

        this.Output.WriteLine($"          {testcase.Description}");

        return
            testcase.Setup.Input.Type switch
            {
                nameof(ChatMessage) => this.TestWorkflowAsync<ChatMessage>(testcase, workflowPath, configuration),
                nameof(String) => this.TestWorkflowAsync<string>(testcase, workflowPath, configuration),
                _ => throw new NotSupportedException($"Input type '{testcase.Setup.Input.Type}' is not supported."),
            };
    }

    protected async Task TestWorkflowAsync<TInput>(
        Testcase testcase,
        string workflowPath,
        IConfiguration configuration) where TInput : notnull
    {
        this.Output.WriteLine($"INPUT: {testcase.Setup.Input.Value}");

        AzureAIConfiguration? foundryConfig = configuration.GetSection("AzureAI").Get<AzureAIConfiguration>();
        Assert.NotNull(foundryConfig);

        FrozenDictionary<string, string?> agentMap = await AgentFactory.GetAgentsAsync(foundryConfig, configuration);

        IConfiguration workflowConfig =
            new ConfigurationBuilder()
                .AddInMemoryCollection(agentMap)
                .Build();

        DeclarativeWorkflowOptions workflowOptions =
            new(new AzureAgentProvider(foundryConfig.Endpoint, new AzureCliCredential()))
            {
                Configuration = workflowConfig,
                LoggerFactory = this.Output
            };
        await this.RunAndVerifyAsync<TInput>(testcase, workflowPath, workflowOptions);
    }

    protected static object GetInput<TInput>(Testcase testcase) where TInput : notnull =>
        testcase.Setup.Input.Type switch
        {
            nameof(ChatMessage) => new ChatMessage(ChatRole.User, testcase.Setup.Input.Value),
            nameof(String) => testcase.Setup.Input.Value,
            _ => throw new NotSupportedException($"Input type '{testcase.Setup.Input.Type}' is not supported."),
        };

    protected static Testcase ReadTestcase(string testcaseFileName)
    {
        using Stream testcaseStream = File.Open(Path.Combine("Testcases", testcaseFileName), FileMode.Open);
        Testcase? testcase = JsonSerializer.Deserialize<Testcase>(testcaseStream, s_jsonSerializerOptions);
        Assert.NotNull(testcase);
        return testcase;
    }

    internal static string GetRepoFolder()
    {
        DirectoryInfo? current = new(Directory.GetCurrentDirectory());

        while (current is not null)
        {
            if (Directory.Exists(Path.Combine(current.FullName, ".git")))
            {
                return current.FullName;
            }

            current = current.Parent;
        }

        throw new XunitException("Unable to locate repository root folder.");
    }

<<<<<<< HEAD
    protected static class AssertWorkflow
    {
        public static void EventCounts(int actualCount, Testcase testcase)
        {
            Assert.True(actualCount >= testcase.Validation.MinActionCount, $"Event count less than expected: {testcase.Validation.MinActionCount} ({actualCount}).");
            Assert.True(actualCount <= (testcase.Validation.MaxActionCount ?? testcase.Validation.MinActionCount), $"Event count greater than expected: {testcase.Validation.MinActionCount} ({actualCount}).");
        }

        internal static void EventSequence(IEnumerable<string> sourceIds, Testcase testcase)
        {
            string lastId = string.Empty;
            Queue<string> startIds = [];
            Queue<string> repeatIds = [];
            bool validateStart = false;
            bool validateRepeat = false;
            foreach (string sourceId in sourceIds)
            {
                if (!validateStart)
                {
                    if (testcase.Validation.Actions.Start.Count > 0 &&
                        startIds.Count == 0 &&
                        sourceId.Equals(testcase.Validation.Actions.Start[0], StringComparison.Ordinal))
                    {
                        // Initialize start sequence
                        startIds = new(testcase.Validation.Actions.Start);
                    }
=======
    internal static string FormatVariablePath(string variableName, string? scope = null) => $"{scope ?? WorkflowFormulaState.DefaultScopeName}.{variableName}";
>>>>>>> 4d638998

                    // Verify start sequence
                    if (startIds.Count > 0)
                    {
                        Assert.Equal(startIds.Dequeue(), sourceId);
                        validateStart = startIds.Count == 0;
                    }
                }
                else
                {
                    if (testcase.Validation.Actions.Repeat.Count > 0 &&
                        repeatIds.Count == 0 &&
                        sourceId.Equals(testcase.Validation.Actions.Repeat[0], StringComparison.Ordinal))
                    {
                        // Initialize repeat sequence
                        repeatIds = new(testcase.Validation.Actions.Repeat);
                    }
                    // Verify repeat sequence
                    if (repeatIds.Count > 0)
                    {
                        Assert.Equal(repeatIds.Dequeue(), sourceId);
                        validateRepeat = true;
                    }
                }
                lastId = sourceId;
            }

            Assert.Equal(testcase.Validation.Actions.Start.Count > 0, validateStart);
            Assert.Equal(testcase.Validation.Actions.Repeat.Count > 0, validateRepeat);

            Assert.NotEmpty(lastId);
            HashSet<string> finalIds = [.. testcase.Validation.Actions.Final];
            Assert.Contains(lastId, finalIds);
        }
    }

    protected static readonly JsonSerializerOptions s_jsonSerializerOptions = new()
    {
        DefaultIgnoreCondition = JsonIgnoreCondition.WhenWritingNull,
        PropertyNamingPolicy = JsonNamingPolicy.SnakeCaseLower,
        WriteIndented = true,
    };
}<|MERGE_RESOLUTION|>--- conflicted
+++ resolved
@@ -1,7 +1,6 @@
 ﻿// Copyright (c) Microsoft. All rights reserved.
 
 using System;
-<<<<<<< HEAD
 using System.Collections.Frozen;
 using System.Collections.Generic;
 using System.IO;
@@ -10,10 +9,8 @@
 using System.Threading.Tasks;
 using Azure.Identity;
 using Microsoft.Extensions.AI;
-=======
 using System.Reflection;
 using Microsoft.Agents.Workflows.Declarative.PowerFx;
->>>>>>> 4d638998
 using Microsoft.Extensions.Configuration;
 using Shared.IntegrationTests;
 using Xunit.Abstractions;
@@ -106,7 +103,6 @@
         throw new XunitException("Unable to locate repository root folder.");
     }
 
-<<<<<<< HEAD
     protected static class AssertWorkflow
     {
         public static void EventCounts(int actualCount, Testcase testcase)
@@ -133,9 +129,6 @@
                         // Initialize start sequence
                         startIds = new(testcase.Validation.Actions.Start);
                     }
-=======
-    internal static string FormatVariablePath(string variableName, string? scope = null) => $"{scope ?? WorkflowFormulaState.DefaultScopeName}.{variableName}";
->>>>>>> 4d638998
 
                     // Verify start sequence
                     if (startIds.Count > 0)
@@ -172,6 +165,8 @@
         }
     }
 
+    internal static string FormatVariablePath(string variableName, string? scope = null) => $"{scope ?? WorkflowFormulaState.DefaultScopeName}.{variableName}"; // %%% IS REFERENCED ???
+
     protected static readonly JsonSerializerOptions s_jsonSerializerOptions = new()
     {
         DefaultIgnoreCondition = JsonIgnoreCondition.WhenWritingNull,
